--- conflicted
+++ resolved
@@ -15,6 +15,7 @@
 type ResponseMessage =
   | { type: "success"; matched: [string, string]; questionId: string; roomId: string }
   | { type: "acknowledgement" }
+  | { type: "requeue-or-exit" }
   | { type: "error"; message: string };
 
 function getMessage(message: ResponseMessage) {
@@ -131,20 +132,8 @@
   })
   .listen(env.VITE_MATCHING_SERVICE_PORT);
 
-<<<<<<< HEAD
 function sendMessage(userId: string, message: ResponseMessage) {
   app.server?.publish(userId, getMessage(message));
-=======
-function sendMessage(
-  userId: string,
-  message:
-    | { type: "success"; matched: [string, string]; questionId: string; roomId: string }
-    | { type: "acknowledgement" }
-    | { type: "requeue-or-exit" }
-    | { type: "timeout" },
-) {
-  app.server?.publish(userId, JSON.stringify(message));
->>>>>>> 2e9e60e3
 }
 
 console.log(`Matching service is running at ${app.server?.hostname}:${app.server?.port}`);