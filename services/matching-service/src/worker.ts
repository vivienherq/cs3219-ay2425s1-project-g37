import { z } from "zod";

declare const self: Worker;

const TIMEOUT_IN_SECONDS = 20;

const taskSchema = z
  .object({ type: z.literal("add"), userId: z.string(), questionIds: z.string().array() })
  .or(z.object({ type: z.literal("remove"), userId: z.string() }));
type Task = z.infer<typeof taskSchema>;

export type WorkerResponse =
  | { type: "timeout"; userId: string }
<<<<<<< HEAD
  | { type: "success"; matched: [string, string]; questionId: string };
=======
  | { type: "success"; matched: [string, string]; questionId: string; roomId: string }
  | { type: "requeue-or-exit"; userId: string };
>>>>>>> 2e9e60e3

function publish(response: WorkerResponse) {
  self.postMessage(response);
}

class MatchmakingQueue {
  // questionId -> Set<userId>
  private questionMap: Map<string, Set<string>> = new Map();
  // userId -> questionId[]
  private userMap: Map<string, { addedTime: Date; questions: string[] }> = new Map();

  remove(userId: string) {
    const data = this.userMap.get(userId);
    if (data) {
      for (const questionId of data.questions) {
        const userList = this.questionMap.get(questionId);
        if (userList) userList.delete(userId);
      }
    }
    this.userMap.delete(userId);
  }

  enqueue(
    userId: string,
    questionIds: string[],
  ): { matchedUserId: string; matchedQuestionId: string } | null {
    const previousQuestionIds = this.userMap.get(userId);
    if (previousQuestionIds) this.remove(userId);

    for (const questionId of questionIds) {
      const userIds = this.questionMap.get(questionId);
      if (!userIds || userIds.size <= 0) continue;
      const [firstId] = userIds;
      if (!firstId) continue;
      // Match first with user.id
      this.remove(firstId);
      // User is already matched so we need not enqueue them
      return { matchedUserId: firstId, matchedQuestionId: questionId };
    }
    // Couldn't match on any questions so we enqueue them
    this.userMap.set(userId, { addedTime: new Date(), questions: questionIds });
    for (const questionId of questionIds) {
      const userIds = this.questionMap.get(questionId) ?? new Set();
      userIds.add(userId);
      this.questionMap.set(questionId, userIds);
    }
    return null;
  }

  checkTimeout() {
    const now = new Date();
    for (const [userId, { addedTime }] of this.userMap) {
      if (now.getTime() - addedTime.getTime() > TIMEOUT_IN_SECONDS * 1000) {
        this.remove(userId);
        publish({ type: "timeout", userId });
      }
    }
  }
}

const taskQueue: Task[] = [];
const matchmakingQueue = new MatchmakingQueue();

async function processTasks() {
  while (true) {
    matchmakingQueue.checkTimeout();

    if (taskQueue.length <= 0) await new Promise(resolve => setTimeout(resolve, 0)); // Yield control back to main thread

    const task = taskQueue.shift();
    if (!task) continue;

    switch (task.type) {
      case "add": {
        const result = matchmakingQueue.enqueue(task.userId, task.questionIds);
        if (result) {
          publish({
            type: "success",
            matched: [task.userId, result.matchedUserId],
            questionId: result.matchedQuestionId,
          });
        }
        break;
      }
      case "remove": {
        matchmakingQueue.remove(task.userId);
        break;
      }
    }
  }
}

self.addEventListener("message", ({ data }) => {
  const parseResult = taskSchema.safeParse(data);
  if (!parseResult.success) return console.error("Invalid message sent to matching queue worker");
  taskQueue.push(parseResult.data);
});
processTasks();
console.log("Matching service worker is ready");<|MERGE_RESOLUTION|>--- conflicted
+++ resolved
@@ -11,12 +11,8 @@
 
 export type WorkerResponse =
   | { type: "timeout"; userId: string }
-<<<<<<< HEAD
-  | { type: "success"; matched: [string, string]; questionId: string };
-=======
-  | { type: "success"; matched: [string, string]; questionId: string; roomId: string }
+  | { type: "success"; matched: [string, string]; questionId: string }
   | { type: "requeue-or-exit"; userId: string };
->>>>>>> 2e9e60e3
 
 function publish(response: WorkerResponse) {
   self.postMessage(response);
