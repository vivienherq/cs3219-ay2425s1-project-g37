--- conflicted
+++ resolved
@@ -164,12 +164,9 @@
     { type: "match"; difficulties: Difficulty[]; tags: string[] } | { type: "abort" },
     | { type: "success"; matched: [string, string]; questionId: string; roomId: string }
     | { type: "acknowledgement" }
-<<<<<<< HEAD
     | { type: "error"; message: string }
-=======
     | { type: "timeout" }
     | { type: "requeue-or-exit" }
->>>>>>> 2e9e60e3
   >("matching:/", `ws://localhost:${env.VITE_MATCHING_SERVICE_PORT}`);
 
   const [requeueOptionVisible, setRequeueOptionVisible] = useState(false);
@@ -177,23 +174,11 @@
   const [tags, setTags] = useState<string[]>([]);
 
   useEffect(() => {
-<<<<<<< HEAD
-    if (ws.data?.type === "error") toast.error(ws.data.message);
-=======
     if (ws.data?.type === "timeout") setRequeueOptionVisible(true);
->>>>>>> 2e9e60e3
   }, [ws.data]);
 
   if (!ws.isReady) return null;
 
-<<<<<<< HEAD
-  if (!ws.data || ws.data.type === "error")
-    return (
-      <MatchmakingForm
-        onMatchmaking={(difficulties, tags) => ws.send({ type: "match", difficulties, tags })}
-      />
-    );
-=======
   const handleRequeue = () => {
     ws.send({ difficulties, tags });
     setRequeueOptionVisible(false);
@@ -243,10 +228,8 @@
     }
   }
   //return <MatchmakingForm onMatchmaking={handleMatchmaking} />;
->>>>>>> 2e9e60e3
-
-  if (ws.data.type === "acknowledgement")
-    return <LoadingScreen onAbort={() => ws.send({ type: "abort" })} />;
+
+  if (ws.data.type === "acknowledgement") return <LoadingScreen />;
 
   if (ws.data.type === "success")
     return (
